# Flake8 3.0.0 does not support Python 2.6.
flake8<3.0.0
nose==1.3.4
<<<<<<< HEAD
redis==2.10.6
=======
redis==2.10.5
lupa==1.6
>>>>>>> 0dd661f5
<|MERGE_RESOLUTION|>--- conflicted
+++ resolved
@@ -1,9 +1,5 @@
 # Flake8 3.0.0 does not support Python 2.6.
 flake8<3.0.0
 nose==1.3.4
-<<<<<<< HEAD
 redis==2.10.6
-=======
-redis==2.10.5
-lupa==1.6
->>>>>>> 0dd661f5
+lupa==1.6